services:
  db:
    image: postgres:17
    container_name: cronicorn-db
    restart: ${DB_RESTART:-unless-stopped}
    networks:
      - cronicorn
    ports:
      - "${DB_PORT:-5432}:5432"
    environment:
      POSTGRES_USER: ${POSTGRES_USER:-user}
      POSTGRES_PASSWORD: ${POSTGRES_PASSWORD:-password}
      POSTGRES_DB: ${POSTGRES_DB:-db}
    healthcheck:
      test: [CMD-SHELL, "pg_isready -U ${POSTGRES_USER:-user}"]
      interval: 10s
      timeout: 5s
      retries: 5
    volumes:
      - "../files/cronicorndatabasevolume:/var/lib/postgresql/data"

  migrator:
    image: ${IMAGE_REGISTRY:-ghcr.io/weskerllc/cronicorn}/migrator:${IMAGE_TAG:-latest}
    container_name: ${COMPOSE_PROJECT_NAME:-cronicorn}-migrator
    restart: no
    networks:
      - cronicorn
    depends_on:
      db:
        condition: service_healthy
    environment:
      # Override DATABASE_URL to use container hostname (local .env uses localhost:5432)
      DATABASE_URL: postgresql://${POSTGRES_USER:-user}:${POSTGRES_PASSWORD:-password}@cronicorn-db:5432/${POSTGRES_DB:-db}

  api:
    image: ${IMAGE_REGISTRY:-ghcr.io/weskerllc/cronicorn}/api:${IMAGE_TAG:-latest}
    container_name: cronicorn-api
    restart: unless-stopped
    networks:
      - cronicorn
    depends_on:
      db:
        condition: service_healthy
      migrator:
        condition: service_completed_successfully
    environment:
      DATABASE_URL: postgresql://${POSTGRES_USER:-user}:${POSTGRES_PASSWORD:-password}@cronicorn-db:5432/${POSTGRES_DB:-db}
      PORT: ${PORT:-3333}
      BETTER_AUTH_SECRET: ${BETTER_AUTH_SECRET}
      BETTER_AUTH_URL: ${BETTER_AUTH_URL}
      WEB_URL: ${WEB_URL}
      API_URL: ${API_URL}
      GITHUB_CLIENT_ID: ${GITHUB_CLIENT_ID}
      GITHUB_CLIENT_SECRET: ${GITHUB_CLIENT_SECRET}
      NODE_ENV: ${NODE_ENV:-production}
      STRIPE_SECRET_KEY: ${STRIPE_SECRET_KEY}
      STRIPE_WEBHOOK_SECRET: ${STRIPE_WEBHOOK_SECRET}
      STRIPE_PRICE_PRO: ${STRIPE_PRICE_PRO}
      STRIPE_PRICE_ENTERPRISE: ${STRIPE_PRICE_ENTERPRISE}
      BASE_URL: ${BASE_URL}
    ports:
      - "${PORT:-3333}:3333"

  scheduler:
    image: ${IMAGE_REGISTRY:-ghcr.io/weskerllc/cronicorn}/scheduler:${IMAGE_TAG:-latest}
    container_name: cronicorn-scheduler
    restart: unless-stopped
    networks:
      - cronicorn
    depends_on:
      db:
        condition: service_healthy
      migrator:
        condition: service_completed_successfully
    environment:
      DATABASE_URL: postgresql://${POSTGRES_USER:-user}:${POSTGRES_PASSWORD:-password}@cronicorn-db:5432/${POSTGRES_DB:-db}
      OPENAI_API_KEY: ${OPENAI_API_KEY}
      AI_MODEL: ${AI_MODEL}
      NODE_ENV: ${NODE_ENV:-production}

  ai-planner:
    image: ${IMAGE_REGISTRY:-ghcr.io/weskerllc/cronicorn}/ai-planner:${IMAGE_TAG:-latest}
    container_name: cronicorn-ai-planner
    restart: unless-stopped
    networks:
      - cronicorn
    depends_on:
      db:
        condition: service_healthy
      migrator:
        condition: service_completed_successfully
    environment:
      DATABASE_URL: postgresql://${POSTGRES_USER:-user}:${POSTGRES_PASSWORD:-password}@cronicorn-db:5432/${POSTGRES_DB:-db}
      OPENAI_API_KEY: ${OPENAI_API_KEY}
      AI_MODEL: ${AI_MODEL:-gpt-4o-mini}
      AI_ANALYSIS_INTERVAL_MS: ${AI_ANALYSIS_INTERVAL_MS:-300000}
      AI_LOOKBACK_MINUTES: ${AI_LOOKBACK_MINUTES:-5}
      AI_MAX_TOKENS: ${AI_MAX_TOKENS:-500}
      AI_TEMPERATURE: ${AI_TEMPERATURE:-0.7}
      NODE_ENV: ${NODE_ENV:-production}

  web:
    image: ${IMAGE_REGISTRY:-ghcr.io/weskerllc/cronicorn}/web:${IMAGE_TAG:-latest}
    container_name: cronicorn-web
    networks:
      - cronicorn
<<<<<<< HEAD
    ports:
      - "5173:5173"
=======
    # ports:
    #   - "5173:5173"
>>>>>>> dc358a19
    depends_on:
      - api
    restart: unless-stopped
    environment:
      PORT: "5173"
      NODE_ENV: ${NODE_ENV:-production}
      # Server-side API URL (internal Docker network)
      API_URL: http://cronicorn-api:3333
      # Client-side API URL (external, from .env)
      VITE_API_URL: ${API_URL:-http://localhost:3333}

  docs:
    image: ${IMAGE_REGISTRY:-ghcr.io/weskerllc/cronicorn}/docs:${IMAGE_TAG:-latest}
    container_name: cronicorn-docs
    networks:
      - cronicorn
    # ports:
    #   - "3000:80"
    restart: unless-stopped

networks:
  cronicorn:
    driver: bridge<|MERGE_RESOLUTION|>--- conflicted
+++ resolved
@@ -104,13 +104,8 @@
     container_name: cronicorn-web
     networks:
       - cronicorn
-<<<<<<< HEAD
-    ports:
-      - "5173:5173"
-=======
     # ports:
     #   - "5173:5173"
->>>>>>> dc358a19
     depends_on:
       - api
     restart: unless-stopped
