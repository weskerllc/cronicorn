--- conflicted
+++ resolved
@@ -15,10 +15,6 @@
   let manager: SubscriptionsManager;
   let mockJobsRepo: JobsRepo;
   let mockPaymentProvider: PaymentProvider;
-<<<<<<< HEAD
-  let mockStripeProvider: StripePaymentProvider;
-=======
->>>>>>> 19bb28f0
 
   beforeEach(() => {
     // Mock JobsRepo
@@ -49,31 +45,11 @@
       updateAfterRun: vi.fn(),
     };
 
-<<<<<<< HEAD
-    // Mock PaymentProvider
-=======
     // Mock PaymentProvider (including extractTierFromSubscription)
->>>>>>> 19bb28f0
     mockPaymentProvider = {
       createCheckoutSession: vi.fn(),
       createPortalSession: vi.fn(),
       verifyWebhook: vi.fn(),
-<<<<<<< HEAD
-    };
-
-    // Mock StripePaymentProvider (for getTierFromPriceId)
-    // eslint-disable-next-line ts/no-explicit-any, ts/consistent-type-assertions
-    mockStripeProvider = { getTierFromPriceId: vi.fn() } as any;
-
-    manager = new SubscriptionsManager(
-      {
-        jobsRepo: mockJobsRepo,
-        paymentProvider: mockPaymentProvider,
-        baseUrl: "http://localhost:5173",
-      },
-      mockStripeProvider,
-    );
-=======
       extractTierFromSubscription: vi.fn(),
     };
 
@@ -82,7 +58,6 @@
       paymentProvider: mockPaymentProvider,
       baseUrl: "http://localhost:5173",
     });
->>>>>>> 19bb28f0
   });
 
   describe("createCheckout", () => {
@@ -264,11 +239,7 @@
         };
 
         vi.mocked(mockJobsRepo.getUserByStripeCustomerId).mockResolvedValue(mockUser);
-<<<<<<< HEAD
-        vi.mocked(mockStripeProvider.getTierFromPriceId).mockReturnValue("enterprise");
-=======
         vi.mocked(mockPaymentProvider.extractTierFromSubscription).mockReturnValue("enterprise");
->>>>>>> 19bb28f0
 
         const event = {
           type: "customer.subscription.updated",
@@ -322,7 +293,6 @@
           email: "test@example.com",
           tier: "pro" as const,
         };
-<<<<<<< HEAD
 
         vi.mocked(mockJobsRepo.getUserByStripeCustomerId).mockResolvedValue(mockUser);
 
@@ -335,20 +305,6 @@
 
         await manager.handleWebhookEvent(event);
 
-=======
-
-        vi.mocked(mockJobsRepo.getUserByStripeCustomerId).mockResolvedValue(mockUser);
-
-        const event = {
-          type: "customer.subscription.deleted",
-          data: {
-            customer: "cus_123",
-          },
-        };
-
-        await manager.handleWebhookEvent(event);
-
->>>>>>> 19bb28f0
         expect(mockJobsRepo.updateUserSubscription).toHaveBeenCalledWith("user_123", {
           tier: "free",
           subscriptionStatus: "canceled",
@@ -364,7 +320,6 @@
           email: "test@example.com",
           tier: "pro" as const,
         };
-<<<<<<< HEAD
 
         vi.mocked(mockJobsRepo.getUserByStripeCustomerId).mockResolvedValue(mockUser);
 
@@ -377,20 +332,6 @@
 
         await manager.handleWebhookEvent(event);
 
-=======
-
-        vi.mocked(mockJobsRepo.getUserByStripeCustomerId).mockResolvedValue(mockUser);
-
-        const event = {
-          type: "invoice.payment_succeeded",
-          data: {
-            customer: "cus_123",
-          },
-        };
-
-        await manager.handleWebhookEvent(event);
-
->>>>>>> 19bb28f0
         expect(mockJobsRepo.updateUserSubscription).toHaveBeenCalledWith("user_123", {
           subscriptionStatus: "active",
         });
