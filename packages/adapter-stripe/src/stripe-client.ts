import type {
  CheckoutSessionParams,
  CheckoutSessionResult,
  PaymentProvider,
  PortalSessionParams,
  PortalSessionResult,
  WebhookEvent,
} from "@cronicorn/domain";

import Stripe from "stripe";

export type StripeConfig = {
  secretKey: string;
  proPriceId: string;
  enterprisePriceId: string;
};

/**
 * Stripe implementation of PaymentProvider port.
 *
 * Handles:
 * - Checkout session creation for subscriptions
 * - Customer portal session creation
 * - Webhook signature verification
 * - Price ID to tier mapping
 */
export class StripePaymentProvider implements PaymentProvider {
  private stripe: Stripe;
  private priceMap: Record<"pro" | "enterprise", string>;
  private reversePriceMap: Map<string, "pro" | "enterprise">;

  constructor(config: StripeConfig) {
    this.stripe = new Stripe(config.secretKey, {
      apiVersion: "2023-10-16", // Pin API version for stability
      typescript: true,
    });

    this.priceMap = {
      pro: config.proPriceId,
      enterprise: config.enterprisePriceId,
    };

    // Build reverse map for webhook handlers
    this.reversePriceMap = new Map([
      [config.proPriceId, "pro"],
      [config.enterprisePriceId, "enterprise"],
    ]);
  }

  /**
   * Create Stripe Checkout Session for subscription.
   */
  async createCheckoutSession(params: CheckoutSessionParams): Promise<CheckoutSessionResult> {
    const sessionParams: Stripe.Checkout.SessionCreateParams = {
      mode: "subscription",
      payment_method_types: ["card"],
      line_items: [
        {
          price: this.priceMap[params.tier],
          quantity: 1,
        },
      ],
      metadata: {
        userId: params.userId,
        tier: params.tier,
      },
      success_url: params.successUrl,
      cancel_url: params.cancelUrl,
    };

    // Reuse existing customer if provided
    if (params.existingCustomerId) {
      sessionParams.customer = params.existingCustomerId;
    }
    else {
      sessionParams.customer_email = params.userEmail;
    }

    const session = await this.stripe.checkout.sessions.create(sessionParams);

    if (!session.url) {
      throw new Error("Stripe checkout session created but URL is missing");
    }

    return {
      sessionId: session.id,
      checkoutUrl: session.url,
    };
  }

  /**
   * Create Customer Portal Session for self-service.
   */
  async createPortalSession(params: PortalSessionParams): Promise<PortalSessionResult> {
    const session = await this.stripe.billingPortal.sessions.create({
      customer: params.customerId,
      return_url: params.returnUrl,
    });

    return {
      sessionId: session.id,
      portalUrl: session.url,
    };
  }

  /**
   * Verify webhook signature and parse event.
   *
   * SECURITY: Validates that webhook came from Stripe.
   * Throws if signature verification fails.
   */
  async verifyWebhook(payload: string, signature: string, secret: string): Promise<WebhookEvent> {
    const event = this.stripe.webhooks.constructEvent(payload, signature, secret);

    return {
      id: event.id,
      type: event.type,
      data: event.data.object,
    };
  }

  /**
<<<<<<< HEAD
   * Map Stripe price ID back to tier (for webhook handlers).
   *
=======
   * Extract tier from subscription data.
   *
   * Implements PaymentProvider port method.
   * Stripe stores tier in subscription line items → price → id.
   *
   * @param subscriptionData - Raw Stripe subscription object
   * @returns Tier name or null if not found
   */
  extractTierFromSubscription(subscriptionData: unknown): "pro" | "enterprise" | null {
    // Type guard for Stripe subscription structure
    if (
      typeof subscriptionData === "object"
      && subscriptionData !== null
      && "items" in subscriptionData
    ) {
      // Type-safe extraction with runtime checks
      const subscription: unknown = subscriptionData;
      if (
        subscription
        && typeof subscription === "object"
        && "items" in subscription
        && subscription.items
        && typeof subscription.items === "object"
        && "data" in subscription.items
        && Array.isArray(subscription.items.data)
        && subscription.items.data.length > 0
      ) {
        const firstItem = subscription.items.data[0];
        if (
          firstItem
          && typeof firstItem === "object"
          && "price" in firstItem
          && firstItem.price
          && typeof firstItem.price === "object"
          && "id" in firstItem.price
          && typeof firstItem.price.id === "string"
        ) {
          return this.reversePriceMap.get(firstItem.price.id) ?? null;
        }
      }
    }

    return null;
  }

  /**
   * Map Stripe price ID back to tier.
   *
   * @deprecated Use extractTierFromSubscription instead for port compliance
>>>>>>> 19bb28f0
   * @param priceId - Stripe price ID
   * @returns Tier name or null if not found
   */
  getTierFromPriceId(priceId: string): "pro" | "enterprise" | null {
    return this.reversePriceMap.get(priceId) ?? null;
  }
}<|MERGE_RESOLUTION|>--- conflicted
+++ resolved
@@ -120,10 +120,6 @@
   }
 
   /**
-<<<<<<< HEAD
-   * Map Stripe price ID back to tier (for webhook handlers).
-   *
-=======
    * Extract tier from subscription data.
    *
    * Implements PaymentProvider port method.
@@ -173,7 +169,6 @@
    * Map Stripe price ID back to tier.
    *
    * @deprecated Use extractTierFromSubscription instead for port compliance
->>>>>>> 19bb28f0
    * @param priceId - Stripe price ID
    * @returns Tier name or null if not found
    */
